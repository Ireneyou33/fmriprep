--- conflicted
+++ resolved
@@ -124,11 +124,7 @@
     # Set nipype config
     ncfg.update_config({
         'logging': {'log_directory': log_dir, 'log_to_file': True},
-<<<<<<< HEAD
-        'execution': {'remove_unnecessary_outputs': False}
-=======
         'execution': {'crashdump_dir': log_dir}
->>>>>>> 7b67271d
     })
 
     # nipype plugin configuration

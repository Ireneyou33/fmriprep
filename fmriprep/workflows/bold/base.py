--- conflicted
+++ resolved
@@ -610,19 +610,16 @@
             # Internally resamples to MNI152 Linear (2006)
             from .confounds import init_ica_aroma_wf
             from ...interfaces import JoinTSVColumns
-<<<<<<< HEAD
+
             ica_aroma_wf = init_ica_aroma_wf(
                 template=template,
                 mem_gb=mem_gb['resampled'],
                 omp_nthreads=omp_nthreads,
                 use_fieldwarp=fmaps is not None,
                 ignore_aroma_err=ignore_aroma_err,
+                aroma_melodic_dim=aroma_melodic_dim,
                 name='ica_aroma_wf')
-=======
-            ica_aroma_wf = init_ica_aroma_wf(name='ica_aroma_wf',
-                                             aroma_melodic_dim=aroma_melodic_dim,
-                                             ignore_aroma_err=ignore_aroma_err)
->>>>>>> 5fe6ceb0
+
             join = pe.Node(JoinTSVColumns(), name='aroma_confounds')
 
             workflow.disconnect([

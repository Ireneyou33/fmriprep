--- conflicted
+++ resolved
@@ -376,67 +376,6 @@
             ]),
         ])  # fmt:skip
 
-<<<<<<< HEAD
-=======
-    if spaces.cached.get_spaces(nonstandard=False, dim=(3,)):
-        # Missing:
-        #  * Clipping BOLD after resampling
-        #  * Resampling parcellations
-        bold_std_wf = init_bold_volumetric_resample_wf(
-            metadata=all_metadata[0],
-            fieldmap_id=fieldmap_id if not multiecho else None,
-            omp_nthreads=omp_nthreads,
-            mem_gb=mem_gb,
-            jacobian='fmap-jacobian' not in config.workflow.ignore,
-            name='bold_std_wf',
-        )
-        ds_bold_std_wf = init_ds_volumes_wf(
-            bids_root=str(config.execution.bids_dir),
-            output_dir=fmriprep_dir,
-            multiecho=multiecho,
-            metadata=all_metadata[0],
-            name='ds_bold_std_wf',
-        )
-        ds_bold_std_wf.inputs.inputnode.source_files = bold_series
-
-        workflow.connect([
-            (inputnode, bold_std_wf, [
-                ("std_t1w", "inputnode.target_ref_file"),
-                ("std_mask", "inputnode.target_mask"),
-                ("anat2std_xfm", "inputnode.anat2std_xfm"),
-                ('std_resolution', 'inputnode.resolution'),
-                ("fmap_ref", "inputnode.fmap_ref"),
-                ("fmap_coeff", "inputnode.fmap_coeff"),
-                ("fmap_id", "inputnode.fmap_id"),
-            ]),
-            (bold_fit_wf, bold_std_wf, [
-                ("outputnode.coreg_boldref", "inputnode.bold_ref_file"),
-                ("outputnode.boldref2fmap_xfm", "inputnode.boldref2fmap_xfm"),
-                ("outputnode.boldref2anat_xfm", "inputnode.boldref2anat_xfm"),
-            ]),
-            (bold_native_wf, bold_std_wf, [
-                ("outputnode.bold_minimal", "inputnode.bold_file"),
-                ("outputnode.motion_xfm", "inputnode.motion_xfm"),
-            ]),
-            (inputnode, ds_bold_std_wf, [
-                ('anat2std_xfm', 'inputnode.anat2std_xfm'),
-                ('std_space', 'inputnode.space'),
-                ('std_resolution', 'inputnode.resolution'),
-                ('std_cohort', 'inputnode.cohort'),
-            ]),
-            (bold_fit_wf, ds_bold_std_wf, [
-                ('outputnode.bold_mask', 'inputnode.bold_mask'),
-                ('outputnode.coreg_boldref', 'inputnode.bold_ref'),
-                ('outputnode.boldref2anat_xfm', 'inputnode.boldref2anat_xfm'),
-            ]),
-            (bold_native_wf, ds_bold_std_wf, [('outputnode.t2star_map', 'inputnode.t2star')]),
-            (bold_std_wf, ds_bold_std_wf, [
-                ('outputnode.bold_file', 'inputnode.bold'),
-                ('outputnode.resampling_reference', 'inputnode.ref_file'),
-            ]),
-        ])  # fmt:skip
-
->>>>>>> 8b3a957b
     if config.workflow.run_reconall and freesurfer_spaces:
         workflow.__postdesc__ += """\
 Non-gridded (surface) resamplings were performed using `mri_vol2surf`
@@ -461,193 +400,6 @@
             (bold_anat_wf, bold_surf_wf, [("outputnode.bold_file", "inputnode.bold_t1w")]),
         ])  # fmt:skip
 
-<<<<<<< HEAD
-=======
-    if config.workflow.cifti_output:
-        from .resampling import (
-            init_bold_fsLR_resampling_wf,
-            init_bold_grayords_wf,
-            init_goodvoxels_bold_mask_wf,
-        )
-
-        bold_MNI6_wf = init_bold_volumetric_resample_wf(
-            metadata=all_metadata[0],
-            fieldmap_id=fieldmap_id if not multiecho else None,
-            omp_nthreads=omp_nthreads,
-            mem_gb=mem_gb,
-            jacobian='fmap-jacobian' not in config.workflow.ignore,
-            name='bold_MNI6_wf',
-        )
-
-        bold_fsLR_resampling_wf = init_bold_fsLR_resampling_wf(
-            grayord_density=config.workflow.cifti_output,
-            omp_nthreads=omp_nthreads,
-            mem_gb=mem_gb["resampled"],
-        )
-
-        if config.workflow.project_goodvoxels:
-            goodvoxels_bold_mask_wf = init_goodvoxels_bold_mask_wf(mem_gb["resampled"])
-
-            workflow.connect([
-                (inputnode, goodvoxels_bold_mask_wf, [("anat_ribbon", "inputnode.anat_ribbon")]),
-                (bold_anat_wf, goodvoxels_bold_mask_wf, [
-                    ("outputnode.bold_file", "inputnode.bold_file"),
-                ]),
-                (goodvoxels_bold_mask_wf, bold_fsLR_resampling_wf, [
-                    ("outputnode.goodvoxels_mask", "inputnode.volume_roi"),
-                ]),
-            ])  # fmt:skip
-
-            bold_fsLR_resampling_wf.__desc__ += """\
-A "goodvoxels" mask was applied during volume-to-surface sampling in fsLR space,
-excluding voxels whose time-series have a locally high coefficient of variation.
-"""
-
-        bold_grayords_wf = init_bold_grayords_wf(
-            grayord_density=config.workflow.cifti_output,
-            mem_gb=1,
-            repetition_time=all_metadata[0]["RepetitionTime"],
-        )
-
-        ds_bold_cifti = pe.Node(
-            DerivativesDataSink(
-                base_directory=fmriprep_dir,
-                dismiss_entities=dismiss_echo(),
-                space='fsLR',
-                density=config.workflow.cifti_output,
-                suffix='bold',
-                compress=False,
-                TaskName=all_metadata[0].get('TaskName'),
-                **prepare_timing_parameters(all_metadata[0]),
-            ),
-            name='ds_bold_cifti',
-            run_without_submitting=True,
-        )
-        ds_bold_cifti.inputs.source_file = bold_file
-
-        workflow.connect([
-            # Resample BOLD to MNI152NLin6Asym, may duplicate bold_std_wf above
-            (inputnode, bold_MNI6_wf, [
-                ("mni6_mask", "inputnode.target_ref_file"),
-                ("mni6_mask", "inputnode.target_mask"),
-                ("anat2mni6_xfm", "inputnode.anat2std_xfm"),
-                ("fmap_ref", "inputnode.fmap_ref"),
-                ("fmap_coeff", "inputnode.fmap_coeff"),
-                ("fmap_id", "inputnode.fmap_id"),
-            ]),
-            (bold_fit_wf, bold_MNI6_wf, [
-                ("outputnode.coreg_boldref", "inputnode.bold_ref_file"),
-                ("outputnode.boldref2fmap_xfm", "inputnode.boldref2fmap_xfm"),
-                ("outputnode.boldref2anat_xfm", "inputnode.boldref2anat_xfm"),
-            ]),
-            (bold_native_wf, bold_MNI6_wf, [
-                ("outputnode.bold_minimal", "inputnode.bold_file"),
-                ("outputnode.motion_xfm", "inputnode.motion_xfm"),
-            ]),
-            # Resample T1w-space BOLD to fsLR surfaces
-            (inputnode, bold_fsLR_resampling_wf, [
-                ("white", "inputnode.white"),
-                ("pial", "inputnode.pial"),
-                ("midthickness", "inputnode.midthickness"),
-                ("midthickness_fsLR", "inputnode.midthickness_fsLR"),
-                ("sphere_reg_fsLR", "inputnode.sphere_reg_fsLR"),
-                ("cortex_mask", "inputnode.cortex_mask"),
-            ]),
-            (bold_anat_wf, bold_fsLR_resampling_wf, [
-                ("outputnode.bold_file", "inputnode.bold_file"),
-            ]),
-            (bold_MNI6_wf, bold_grayords_wf, [
-                ("outputnode.bold_file", "inputnode.bold_std"),
-            ]),
-            (bold_fsLR_resampling_wf, bold_grayords_wf, [
-                ("outputnode.bold_fsLR", "inputnode.bold_fsLR"),
-            ]),
-            (bold_grayords_wf, ds_bold_cifti, [
-                ('outputnode.cifti_bold', 'in_file'),
-                (('outputnode.cifti_metadata', _read_json), 'meta_dict'),
-            ]),
-        ])  # fmt:skip
-
-    bold_confounds_wf = init_bold_confs_wf(
-        mem_gb=mem_gb["largemem"],
-        metadata=all_metadata[0],
-        freesurfer=config.workflow.run_reconall,
-        regressors_all_comps=config.workflow.regressors_all_comps,
-        regressors_fd_th=config.workflow.regressors_fd_th,
-        regressors_dvars_th=config.workflow.regressors_dvars_th,
-        name="bold_confounds_wf",
-    )
-
-    ds_confounds = pe.Node(
-        DerivativesDataSink(
-            base_directory=fmriprep_dir,
-            desc='confounds',
-            suffix='timeseries',
-            dismiss_entities=dismiss_echo(),
-        ),
-        name="ds_confounds",
-        run_without_submitting=True,
-        mem_gb=config.DEFAULT_MEMORY_MIN_GB,
-    )
-    ds_confounds.inputs.source_file = bold_file
-
-    workflow.connect([
-        (inputnode, bold_confounds_wf, [
-            ('t1w_tpms', 'inputnode.t1w_tpms'),
-            ('t1w_mask', 'inputnode.t1w_mask'),
-        ]),
-        (bold_fit_wf, bold_confounds_wf, [
-            ('outputnode.bold_mask', 'inputnode.bold_mask'),
-            ('outputnode.movpar_file', 'inputnode.movpar_file'),
-            ('outputnode.rmsd_file', 'inputnode.rmsd_file'),
-            ('outputnode.boldref2anat_xfm', 'inputnode.boldref2anat_xfm'),
-            ('outputnode.dummy_scans', 'inputnode.skip_vols'),
-        ]),
-        (bold_native_wf, bold_confounds_wf, [
-            ('outputnode.bold_native', 'inputnode.bold'),
-        ]),
-        (bold_confounds_wf, ds_confounds, [
-            ('outputnode.confounds_file', 'in_file'),
-            ('outputnode.confounds_metadata', 'meta_dict'),
-        ]),
-    ])  # fmt:skip
-
-    if spaces.get_spaces(nonstandard=False, dim=(3,)):
-        carpetplot_wf = init_carpetplot_wf(
-            mem_gb=mem_gb["resampled"],
-            metadata=all_metadata[0],
-            cifti_output=config.workflow.cifti_output,
-            name="carpetplot_wf",
-        )
-
-        if config.workflow.cifti_output:
-            workflow.connect(
-                bold_grayords_wf, "outputnode.cifti_bold", carpetplot_wf, "inputnode.cifti_bold",
-            )  # fmt:skip
-
-        def _last(inlist):
-            return inlist[-1]
-
-        workflow.connect([
-            (inputnode, carpetplot_wf, [
-                ("mni2009c2anat_xfm", "inputnode.std2anat_xfm"),
-            ]),
-            (bold_fit_wf, carpetplot_wf, [
-                ("outputnode.dummy_scans", "inputnode.dummy_scans"),
-                ("outputnode.bold_mask", "inputnode.bold_mask"),
-                ('outputnode.boldref2anat_xfm', 'inputnode.boldref2anat_xfm'),
-            ]),
-            (bold_native_wf, carpetplot_wf, [
-                ("outputnode.bold_native", "inputnode.bold"),
-            ]),
-            (bold_confounds_wf, carpetplot_wf, [
-                ("outputnode.confounds_file", "inputnode.confounds_file"),
-                ("outputnode.crown_mask", "inputnode.crown_mask"),
-                (("outputnode.acompcor_masks", _last), "inputnode.acompcor_mask"),
-            ]),
-        ])  # fmt:skip
-
->>>>>>> 8b3a957b
     # Fill-in datasinks of reportlets seen so far
     for node in workflow.list_node_names():
         if node.split(".")[-1].startswith("ds_report"):

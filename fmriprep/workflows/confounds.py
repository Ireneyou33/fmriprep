#!/usr/bin/env python
# -*- coding: utf-8 -*-
# emacs: -*- mode: python; py-indent-offset: 4; indent-tabs-mode: nil -*-
# vi: set ft=python sts=4 ts=4 sw=4 et:
'''
Workflow for discovering confounds.
Calculates frame displacement, segment regressors, global regressor, dvars, aCompCor, tCompCor
'''
from __future__ import print_function, division, absolute_import, unicode_literals
from niworkflows.nipype.interfaces import utility
from niworkflows.nipype.interfaces import fsl
from niworkflows.nipype.algorithms import confounds
from niworkflows.nipype.pipeline import engine as pe
from niworkflows.nipype.interfaces.fsl import ICA_AROMA as aroma
from niworkflows.interfaces.masks import ACompCorRPT, TCompCorRPT
from niworkflows.interfaces import segmentation as nws

from niworkflows.nipype.interfaces.nilearn import SignalExtraction
from fmriprep.interfaces.utils import prepare_roi_from_probtissue


def init_discover_wf(bold_file_size_gb, use_aroma, name="discover_wf"):
    ''' All input fields are required.

    Calculates global regressor and tCompCor
    from motion-corrected fMRI ('inputnode.fmri_file').
    Calculates DVARS from the fMRI and an EPI brain mask ('inputnode.epi_mask')
    Calculates frame displacement from MCFLIRT movement parameters ('inputnode.movpar_file')
    Calculates segment regressors and aCompCor
        from the fMRI and a white matter/gray matter/CSF segmentation ('inputnode.t1_seg'), after
        applying the transform to the images. Transforms should be fsl-formatted.
    Optional:
        Calculates motion related components from ICA_AROMA
    Saves the confounds in a file ('outputnode.confounds_file')'''

    inputnode = pe.Node(utility.IdentityInterface(
        fields=['fmri_file', 'movpar_file', 't1_tpms', 'epi_mask', 'epi_mni', 'epi_mask_mni']),
        name='inputnode')
    outputnode = pe.Node(utility.IdentityInterface(
        fields=['confounds_file', 'acompcor_report', 'tcompcor_report', 'ica_aroma_report']),
        name='outputnode')

    # AROMA
    if use_aroma:
        ica_aroma_wf = init_ica_aroma_wf(name='ica_aroma_wf')

    # DVARS
    dvars = pe.Node(confounds.ComputeDVARS(save_all=True, remove_zerovariance=True),
                    name="dvars")
    dvars.interface.estimated_memory_gb = bold_file_size_gb * 3
    # Frame displacement
    frame_displace = pe.Node(confounds.FramewiseDisplacement(parameter_source="SPM"),
                             name="frame_displace")
    frame_displace.interface.estimated_memory_gb = bold_file_size_gb * 3
    # CompCor
    tcompcor = pe.Node(TCompCorRPT(components_file='tcompcor.tsv',
                                   generate_report=True,
                                   percentile_threshold=.05),
                       name="tcompcor")
    tcompcor.interface.estimated_memory_gb = bold_file_size_gb * 3

    CSF_roi = pe.Node(utility.Function(function=prepare_roi_from_probtissue,
                                       output_names=['roi_file', 'eroded_mask']),
                      name='CSF_roi')
    CSF_roi.inputs.erosion_mm = 0
    CSF_roi.inputs.epi_mask_erosion_mm = 30

    WM_roi = pe.Node(utility.Function(function=prepare_roi_from_probtissue,
                                      output_names=['roi_file', 'eroded_mask']),
                     name='WM_roi')
    WM_roi.inputs.erosion_mm = 6
    WM_roi.inputs.epi_mask_erosion_mm = 10

    def concat_rois_func(in_WM, in_mask, ref_header):
        import os
        import nibabel as nb
        from nilearn.image import resample_to_img

        WM_nii = nb.load(in_WM)
        mask_nii = nb.load(in_mask)

        # we have to do this explicitly because of potential differences in
        # qform_code between the two files that prevent SignalExtraction to do
        # the concatenation
        concat_nii = nb.funcs.concat_images([resample_to_img(WM_nii,
                                                             mask_nii,
                                                             interpolation='nearest'),
                                             mask_nii])
        concat_nii = nb.Nifti1Image(concat_nii.get_data(),
                                    nb.load(ref_header).affine,
                                    nb.load(ref_header).header)
        concat_nii.to_filename("concat.nii.gz")
        return os.path.abspath("concat.nii.gz")

    concat_rois = pe.Node(utility.Function(function=concat_rois_func), name='concat_rois')

    # Global and segment regressors
    signals = pe.Node(SignalExtraction(detrend=True,
                                       class_labels=["WhiteMatter", "GlobalSignal"]),
                      name="signals")
    signals.interface.estimated_memory_gb = bold_file_size_gb * 3

    def combine_rois(in_CSF, in_WM, ref_header):
        import os
        import numpy as np
        import nibabel as nb

        CSF_nii = nb.load(in_CSF)
        CSF_data = CSF_nii.get_data()

        WM_nii = nb.load(in_WM)
        WM_data = WM_nii.get_data()

        combined = np.zeros_like(WM_data)

        combined[WM_data != 0] = 1
        combined[CSF_data != 0] = 1

        # we have to do this explicitly because of potential differences in
        # qform_code between the two files that prevent aCompCor to work
        new_nii = nb.Nifti1Image(combined, nb.load(ref_header).affine,
                                 nb.load(ref_header).header)
        new_nii.to_filename("logical_or.nii.gz")
        return os.path.abspath("logical_or.nii.gz")

    combine_rois = pe.Node(utility.Function(function=combine_rois), name='combine_rois')

    acompcor = pe.Node(ACompCorRPT(components_file='acompcor.tsv',
                                   generate_report=True),
                       name="acompcor")
    acompcor.interface.estimated_memory_gb = bold_file_size_gb * 3

    # misc utilities
    concat = pe.Node(utility.Function(function=_gather_confounds), name="concat")

    def pick_csf(files):
        return files[0]

    def pick_wm(files):
        return files[2]

    def add_header_func(in_file):
        import numpy as np
        import pandas as pd
        import os
        from sys import version_info
        PY3 = version_info[0] > 2

        data = np.loadtxt(in_file)

        df = pd.DataFrame(data, columns=["X", "Y", "Z", "RotX", "RotY", "RotZ"])
        df.to_csv("motion.tsv", sep="\t" if PY3 else '\t'.encode(), index=None)

        return os.path.abspath("motion.tsv")

    add_header = pe.Node(utility.Function(function=add_header_func), name="add_header")

    workflow = pe.Workflow(name=name)
    workflow.connect([
        # connect inputnode to each non-anatomical confound node
        (inputnode, dvars, [('fmri_file', 'in_file'),
                            ('epi_mask', 'in_mask')]),
        (inputnode, frame_displace, [('movpar_file', 'in_file')]),
        (inputnode, tcompcor, [('fmri_file', 'realigned_file')]),

        (inputnode, CSF_roi, [(('t1_tpms', pick_csf), 'in_file')]),
        (inputnode, CSF_roi, [('epi_mask', 'epi_mask')]),
        (CSF_roi, tcompcor, [('eroded_mask', 'mask_files')]),

        (inputnode, WM_roi, [(('t1_tpms', pick_wm), 'in_file')]),
        (inputnode, WM_roi, [('epi_mask', 'epi_mask')]),

        (CSF_roi, combine_rois, [('roi_file', 'in_CSF')]),
        (WM_roi, combine_rois, [('roi_file', 'in_WM')]),
        (inputnode, combine_rois, [('fmri_file', 'ref_header')]),

        # anatomical confound: aCompCor.
        (inputnode, acompcor, [('fmri_file', 'realigned_file')]),
        (combine_rois, acompcor, [('out', 'mask_files')]),

        (WM_roi, concat_rois, [('roi_file', 'in_WM')]),
        (inputnode, concat_rois, [('epi_mask', 'in_mask')]),
        (inputnode, concat_rois, [('fmri_file', 'ref_header')]),

        # anatomical confound: signal extraction
        (concat_rois, signals, [('out', 'label_files')]),
        (inputnode, signals, [('fmri_file', 'in_file')]),

        # connect the confound nodes to the concatenate node
        (signals, concat, [('out_file', 'signals')]),
        (dvars, concat, [('out_all', 'dvars')]),
        (frame_displace, concat, [('out_file', 'frame_displace')]),
        (tcompcor, concat, [('components_file', 'tcompcor')]),
        (acompcor, concat, [('components_file', 'acompcor')]),
        (inputnode, add_header, [('movpar_file', 'in_file')]),
        (add_header, concat, [('out', 'motion')]),

        (concat, outputnode, [('out', 'confounds_file')]),
        (acompcor, outputnode, [('out_report', 'acompcor_report')]),
        (tcompcor, outputnode, [('out_report', 'tcompcor_report')]),
    ])
    if use_aroma:
        workflow.connect([
            (inputnode, ica_aroma_wf, [('epi_mni', 'inputnode.epi_mni'),
                                       ('epi_mask_mni', 'inputnode.epi_mask_mni'),
                                       ('movpar_file', 'inputnode.movpar_file')]),
            (ica_aroma_wf, concat,
                [('outputnode.aroma_confounds', 'aroma')]),
            (ica_aroma_wf, outputnode,
                [('outputnode.out_report', 'ica_aroma_report')])
        ])
    return workflow


def _gather_confounds(signals=None, dvars=None, frame_displace=None,
                      tcompcor=None, acompcor=None, motion=None, aroma=None):
    ''' load confounds from the filenames, concatenate together horizontally, and re-save '''
    import pandas as pd
    import os.path as op

    def less_breakable(a_string):
        ''' hardens the string to different envs (i.e. case insensitive, no whitespace, '#' '''
        return ''.join(a_string.split()).strip('#')

    def _adjust_indices(left_df, right_df):
        # This forces missing values to appear at the beggining of the DataFrame
        # instead of the end
        index_diff = len(left_df.index) - len(right_df.index)
        if index_diff > 0:
            right_df.index = range(index_diff,
                                   len(right_df.index) + index_diff)
        elif index_diff < 0:
            left_df.index = range(-index_diff,
                                  len(left_df.index) - index_diff)
    # hacky way to make sure aroma is none if not used in workflow
    if aroma is None:
        aroma = [None, None]

    all_files = [confound for confound in [signals, dvars, frame_displace,
                                           tcompcor, acompcor, motion, aroma[0], aroma[1]]
                 if confound is not None]

    confounds_data = pd.DataFrame()
    for file_name in all_files:  # assumes they all have headings already
        new = pd.read_csv(file_name, sep="\t")
        for column_name in new.columns:
            new.rename(columns={column_name: less_breakable(column_name)},
                       inplace=True)

        _adjust_indices(confounds_data, new)
        confounds_data = pd.concat((confounds_data, new), axis=1)

    combined_out = op.abspath('confounds.tsv')
    confounds_data.to_csv(combined_out, sep=str("\t"), index=False,
                          na_rep="n/a")

    return combined_out


def reverse_order(inlist):
    ''' if a list, return the list in reversed order; else it is a single item, return it.'''
    if isinstance(inlist, list):
        inlist.reverse()
    return inlist


def get_ica_confounds(ica_out_dir):
    import os
    import numpy as np
    from niworkflows.nipype import logging

    # To catch edge cases when there are either no noise or signal components
    LOGGER = logging.getLogger('workflow')

<<<<<<< HEAD
    #pass in numpy array and column base name to generate headers
    #modified from add_header_func
=======
    # Pass in numpy array and column base name to generate headers
    # modified from add_header_func
>>>>>>> 17115440
    def aroma_add_header_func(np_arr, col_base, comp_nums):
        import pandas as pd
        from sys import version_info
        PY3 = version_info[0] > 2

        df = pd.DataFrame(np_arr, columns=[str(col_base) + str(index) for index in comp_nums])
        df.to_csv(str(col_base) + "ica_confounds.tsv",
                  sep="\t" if PY3 else '\t'.encode(), index=None)

        return os.path.abspath(str(col_base) + "ica_confounds.tsv")

<<<<<<< HEAD
    #partial regression (close to, but not identical to fsl_regfilt)
    def calc_residuals(x, y):
        X = np.column_stack(x+[[0]*len(x[0])])
=======
    # Partial regression (close to, but not identical to fsl_regfilt)
    def calc_residuals(x, y):
        X = np.column_stack(x + [[0] * len(x[0])])
>>>>>>> 17115440
        beta_hat = np.linalg.lstsq(X, y)[0]
        y_hat = np.dot(X, beta_hat)
        residuals = y - y_hat

        return residuals

<<<<<<< HEAD
    #load the txt files from ICA_AROMA
    melodic_mix = os.path.join(ica_out_dir, 'melodic.ica/melodic_mix')
    motion_ics = os.path.join(ica_out_dir, 'classified_motion_ICs.txt')

    #-1 since python lists start at index 0
    motion_ic_indices = np.loadtxt(motion_ics, dtype=int, delimiter=',')-1
=======
    # load the txt files from ICA_AROMA
    melodic_mix = os.path.join(ica_out_dir, 'melodic.ica/melodic_mix')
    motion_ics = os.path.join(ica_out_dir, 'classified_motion_ICs.txt')

    # -1 since python lists start at index 0
    motion_ic_indices = np.loadtxt(motion_ics, dtype=int, delimiter=',') - 1
>>>>>>> 17115440
    melodic_mix_arr = np.loadtxt(melodic_mix, ndmin=2)

    # Return dummy list of ones if no noise compnents were found
    if motion_ic_indices.size == 0:
        LOGGER.warn('WARNING: No noise components were classified')
        no_noise_arr = np.ones((melodic_mix_arr.shape['0'], 1))
        aggr_tsv = aroma_add_header_func(no_noise_arr, 'no_noise_aggr_', ['00'])
        nonaggr_tsv = aroma_add_header_func(no_noise_arr, 'no_noise_nonaggr_', ['00'])
        aroma_confounds = (aggr_tsv, nonaggr_tsv)
        return aroma_confounds

    # transpose melodic_mix_arr so x refers to the correct dimension
    aggr_confounds = np.asarray([melodic_mix_arr.T[x] for x in motion_ic_indices])

    # the "good" ics, (e.g. not motion related)
    good_ic_arr = np.delete(melodic_mix_arr, motion_ic_indices, 1).T

    # return dummy lists of zeros if no signal components were found
    if good_ic_arr.size == 0:
        LOGGER.warn('WARNING: No signal components were classified')
        no_signal_arr = np.zeros((melodic_mix_arr.shape[0], 1))
        aggr_tsv = aroma_add_header_func(no_signal_arr, 'no_signal_aggr_', ['00'])
        nonaggr_tsv = aroma_add_header_func(no_signal_arr, 'no_signal_nonaggr_', ['00'])
        aroma_confounds = (aggr_tsv, nonaggr_tsv)
        return aroma_confounds

<<<<<<< HEAD
    #nonaggr denoising confounds
    nonaggr_confounds = np.asarray([calc_residuals(good_ic_arr, y) for y in aggr_confounds ])

    #add one to motion_ic_indices to match melodic report.
    aggr_tsv = aroma_add_header_func(aggr_confounds.T, 'aggr_comp_',[ str(x).zfill(2) for x in motion_ic_indices+1 ])
    nonaggr_tsv = aroma_add_header_func(nonaggr_confounds.T,'nonaggr_comp_',[ str(x).zfill(2) for x in motion_ic_indices+1 ])
=======
    # nonaggr denoising confounds
    nonaggr_confounds = np.asarray([calc_residuals(good_ic_arr, y) for y in aggr_confounds])

    # add one to motion_ic_indices to match melodic report.
    aggr_tsv = aroma_add_header_func(aggr_confounds.T, 'aggr_comp_',
                                     [str(x).zfill(2) for x in motion_ic_indices + 1])
    nonaggr_tsv = aroma_add_header_func(nonaggr_confounds.T, 'nonaggr_comp_',
                                        [str(x).zfill(2) for x in motion_ic_indices + 1])
>>>>>>> 17115440
    aroma_confounds = (aggr_tsv, nonaggr_tsv)

    return aroma_confounds


def init_ica_aroma_wf(name='ica_aroma_wf'):
    '''
    From: https://github.com/rhr-pruim/ICA-AROMA
    Description:
    ICA-AROMA (i.e. ‘ICA-based Automatic Removal Of Motion Artifacts’) concerns
    a data-driven method to identify and remove motion-related independent
    components from fMRI data.

    Preconditions/Assumptions:
    The input fmri bold file is in standard space
    (for ease of interfacing with the original ICA-AROMA code)

    Steps:
    1) smooth data using SUSAN
    2) run melodic outside of ICA_AROMA to generate the report
    3) run ICA_AROMA
    4) print identified motion components (full and partial) to tsv
    '''
    workflow = pe.Workflow(name=name)

    inputnode = pe.Node(utility.IdentityInterface(fields=['epi_mni',
                                                          'movpar_file',
                                                          'epi_mask_mni']),
                        name='inputnode')

    outputnode = pe.Node(utility.IdentityInterface(
        fields=['aroma_confounds', 'out_report']), name='outputnode')

    # smoothing node (SUSAN)
    # functions to help set SUSAN
    def getbtthresh(medianval):
        return 0.75 * medianval

    def getusans_func(image, thresh):
        return [tuple([image, thresh])]

    calc_median_val = pe.Node(fsl.ImageStats(op_string='-k %s -p 50'),
                              name='calc_median_val')

    calc_epi_mean = pe.Node(fsl.MeanImage(),
                            name='calc_epi_mean')

    brightness_threshold = pe.Node(utility.Function(input_names=['medianval'],
                                                    output_names=['thresh'],
                                                    function=getbtthresh),
                                   name='brightness_threshold')

    getusans = pe.Node(utility.Function(input_names=['image', 'thresh'],
                                        output_names=['usans'],
                                        function=getusans_func),
                       name='getusans')

    smooth = pe.Node(fsl.SUSAN(fwhm=6.0),
                     name='smooth')

    # melodic node
    melodic = pe.Node(nws.MELODICRPT(no_bet=True,
                                     no_mask=True,
                                     no_mm=True,
                                     generate_report=True),
                      name="melodic")

    # ica_aroma node
    ica_aroma = pe.Node(aroma.ICA_AROMA(denoise_type='no'),
                        name='ica_aroma')

    # set the output directory manually (until pull request #2056 is merged.)
    ica_out_dir = ica_aroma.output_dir()
    ica_aroma.set_input('out_dir', ica_out_dir)

    # extract the confound ICs from the results
    ica_aroma_confound_node = pe.Node(utility.Function(input_names=['ica_out_dir'],
                                                       output_names=['aroma_confounds'],
                                                       function=get_ica_confounds),
                                      name='ica_aroma_confound_node')

    # connect the nodes
    workflow.connect([
        # Connect input nodes to complete smoothing
        (inputnode, calc_median_val,
            [('epi_mni', 'in_file'),
             ('epi_mask_mni', 'mask_file')]),
        (calc_median_val, brightness_threshold,
            [('out_stat', 'medianval')]),
        (inputnode, calc_epi_mean,
            [('epi_mni', 'in_file')]),
        (calc_epi_mean, getusans,
            [('out_file', 'image')]),
        (calc_median_val, getusans,
            [('out_stat', 'thresh')]),
        (inputnode, smooth,
            [('epi_mni', 'in_file')]),
        (getusans, smooth,
            [('usans', 'usans')]),
        (brightness_threshold, smooth,
            [('thresh', 'brightness_threshold')]),
<<<<<<< HEAD
        #connect smoothed fmri file to melodic
        (smooth, melodic,
            [('smoothed_file', 'in_files')]),
        (inputnode, melodic,
            [('epi_mask_mni', 'report_mask')]),
        #connect nodes to ICA-AROMA
=======
        # connect smooth to melodic
        (smooth, melodic,
            [('smoothed_file', 'in_files')]),
        # connect nodes to ICA-AROMA
>>>>>>> 17115440
        (smooth, ica_aroma,
            [('smoothed_file', 'in_file')]),
        (inputnode, ica_aroma,
            [('movpar_file', 'motion_parameters')]),
        (melodic, ica_aroma,
            [('out_dir', 'melodic_dir')]),
<<<<<<< HEAD
        #geneerate tsvs from ICA_AROMA
        (ica_aroma, ica_aroma_confound_node,
            [('out_dir', 'ica_out_dir')]),
        #output for processing and reporting
        (ica_aroma_confound_node, outputnode,
            [('aroma_confounds', 'aroma_confounds')]),
            #TODO change melodic report to reflect noise and non-noise components
        (melodic, outputnode,
            [('out_report', 'out_report')]),
        ])
=======
        # geneerate tsvs from ICA_AROMA
        (ica_aroma, ica_aroma_confound_node,
            [('out_dir', 'ica_out_dir')]),
        # output for processing and reporting
        (ica_aroma_confound_node, outputnode,
            [('aroma_confounds', 'aroma_confounds')]),
        # TODO change melodic report to reflect noise and non-noise components
        (melodic, outputnode,
            [('out_report', 'out_report')]),
    ])
>>>>>>> 17115440

    return workflow<|MERGE_RESOLUTION|>--- conflicted
+++ resolved
@@ -272,13 +272,9 @@
     # To catch edge cases when there are either no noise or signal components
     LOGGER = logging.getLogger('workflow')
 
-<<<<<<< HEAD
-    #pass in numpy array and column base name to generate headers
-    #modified from add_header_func
-=======
+
     # Pass in numpy array and column base name to generate headers
     # modified from add_header_func
->>>>>>> 17115440
     def aroma_add_header_func(np_arr, col_base, comp_nums):
         import pandas as pd
         from sys import version_info
@@ -290,36 +286,21 @@
 
         return os.path.abspath(str(col_base) + "ica_confounds.tsv")
 
-<<<<<<< HEAD
-    #partial regression (close to, but not identical to fsl_regfilt)
-    def calc_residuals(x, y):
-        X = np.column_stack(x+[[0]*len(x[0])])
-=======
     # Partial regression (close to, but not identical to fsl_regfilt)
     def calc_residuals(x, y):
         X = np.column_stack(x + [[0] * len(x[0])])
->>>>>>> 17115440
         beta_hat = np.linalg.lstsq(X, y)[0]
         y_hat = np.dot(X, beta_hat)
         residuals = y - y_hat
 
         return residuals
 
-<<<<<<< HEAD
-    #load the txt files from ICA_AROMA
-    melodic_mix = os.path.join(ica_out_dir, 'melodic.ica/melodic_mix')
-    motion_ics = os.path.join(ica_out_dir, 'classified_motion_ICs.txt')
-
-    #-1 since python lists start at index 0
-    motion_ic_indices = np.loadtxt(motion_ics, dtype=int, delimiter=',')-1
-=======
     # load the txt files from ICA_AROMA
     melodic_mix = os.path.join(ica_out_dir, 'melodic.ica/melodic_mix')
     motion_ics = os.path.join(ica_out_dir, 'classified_motion_ICs.txt')
 
     # -1 since python lists start at index 0
     motion_ic_indices = np.loadtxt(motion_ics, dtype=int, delimiter=',') - 1
->>>>>>> 17115440
     melodic_mix_arr = np.loadtxt(melodic_mix, ndmin=2)
 
     # Return dummy list of ones if no noise compnents were found
@@ -346,14 +327,6 @@
         aroma_confounds = (aggr_tsv, nonaggr_tsv)
         return aroma_confounds
 
-<<<<<<< HEAD
-    #nonaggr denoising confounds
-    nonaggr_confounds = np.asarray([calc_residuals(good_ic_arr, y) for y in aggr_confounds ])
-
-    #add one to motion_ic_indices to match melodic report.
-    aggr_tsv = aroma_add_header_func(aggr_confounds.T, 'aggr_comp_',[ str(x).zfill(2) for x in motion_ic_indices+1 ])
-    nonaggr_tsv = aroma_add_header_func(nonaggr_confounds.T,'nonaggr_comp_',[ str(x).zfill(2) for x in motion_ic_indices+1 ])
-=======
     # nonaggr denoising confounds
     nonaggr_confounds = np.asarray([calc_residuals(good_ic_arr, y) for y in aggr_confounds])
 
@@ -362,7 +335,6 @@
                                      [str(x).zfill(2) for x in motion_ic_indices + 1])
     nonaggr_tsv = aroma_add_header_func(nonaggr_confounds.T, 'nonaggr_comp_',
                                         [str(x).zfill(2) for x in motion_ic_indices + 1])
->>>>>>> 17115440
     aroma_confounds = (aggr_tsv, nonaggr_tsv)
 
     return aroma_confounds
@@ -464,37 +436,18 @@
             [('usans', 'usans')]),
         (brightness_threshold, smooth,
             [('thresh', 'brightness_threshold')]),
-<<<<<<< HEAD
-        #connect smoothed fmri file to melodic
+        # connect smooth to melodic
         (smooth, melodic,
             [('smoothed_file', 'in_files')]),
         (inputnode, melodic,
             [('epi_mask_mni', 'report_mask')]),
-        #connect nodes to ICA-AROMA
-=======
-        # connect smooth to melodic
-        (smooth, melodic,
-            [('smoothed_file', 'in_files')]),
         # connect nodes to ICA-AROMA
->>>>>>> 17115440
         (smooth, ica_aroma,
             [('smoothed_file', 'in_file')]),
         (inputnode, ica_aroma,
             [('movpar_file', 'motion_parameters')]),
         (melodic, ica_aroma,
             [('out_dir', 'melodic_dir')]),
-<<<<<<< HEAD
-        #geneerate tsvs from ICA_AROMA
-        (ica_aroma, ica_aroma_confound_node,
-            [('out_dir', 'ica_out_dir')]),
-        #output for processing and reporting
-        (ica_aroma_confound_node, outputnode,
-            [('aroma_confounds', 'aroma_confounds')]),
-            #TODO change melodic report to reflect noise and non-noise components
-        (melodic, outputnode,
-            [('out_report', 'out_report')]),
-        ])
-=======
         # geneerate tsvs from ICA_AROMA
         (ica_aroma, ica_aroma_confound_node,
             [('out_dir', 'ica_out_dir')]),
@@ -505,6 +458,5 @@
         (melodic, outputnode,
             [('out_report', 'out_report')]),
     ])
->>>>>>> 17115440
 
     return workflow
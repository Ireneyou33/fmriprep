#!/usr/bin/env python
# -*- coding: utf-8 -*-
<<<<<<< HEAD

"""
fMRI preprocessing workflow
=====
"""

import os
import re
from pathlib import Path
import logging
import sys
import gc
import uuid
import warnings
from argparse import ArgumentParser
from argparse import ArgumentDefaultsHelpFormatter
from multiprocessing import cpu_count
from time import strftime

logging.addLevelName(25, 'IMPORTANT')  # Add a new level between INFO and WARNING
logging.addLevelName(15, 'VERBOSE')  # Add a new level between INFO and DEBUG
logger = logging.getLogger('cli')


def _warn_redirect(message, category, filename, lineno, file=None, line=None):
    logger.warning('Captured warning (%s): %s', category, message)


def check_deps(workflow):
    from nipype.utils.filemanip import which
    return sorted(
        (node.interface.__class__.__name__, node.interface._cmd)
        for node in workflow._get_all_nodes()
        if (hasattr(node.interface, '_cmd') and
            which(node.interface._cmd.split()[0]) is None))


def get_parser():
    """Build parser object"""
    from smriprep.cli.utils import (
        ParseTemplates,
        output_space as _output_space,
    )
    from templateflow.api import templates
    from packaging.version import Version
    from ..__about__ import __version__
    from ..config import NONSTANDARD_REFERENCES
    from .version import check_latest, is_flagged

    ParseTemplates.set_nonstandard_spaces(tuple(NONSTANDARD_REFERENCES))

    verstr = 'fmriprep v{}'.format(__version__)
    currentv = Version(__version__)
    is_release = not any((currentv.is_devrelease, currentv.is_prerelease, currentv.is_postrelease))

    parser = ArgumentParser(description='FMRIPREP: fMRI PREProcessing workflows',
                            formatter_class=ArgumentDefaultsHelpFormatter)

    # Arguments as specified by BIDS-Apps
    # required, positional arguments
    # IMPORTANT: they must go directly with the parser object
    parser.add_argument('bids_dir', action='store', type=Path,
                        help='the root folder of a BIDS valid dataset (sub-XXXXX folders should '
                             'be found at the top level in this folder).')
    parser.add_argument('output_dir', action='store', type=Path,
                        help='the output path for the outcomes of preprocessing and visual '
                             'reports')
    parser.add_argument('analysis_level', choices=['participant'],
                        help='processing stage to be run, only "participant" in the case of '
                             'FMRIPREP (see BIDS-Apps specification).')

    # optional arguments
    parser.add_argument('--version', action='version', version=verstr)

    g_bids = parser.add_argument_group('Options for filtering BIDS queries')
    g_bids.add_argument('--skip_bids_validation', '--skip-bids-validation', action='store_true',
                        default=False,
                        help='assume the input dataset is BIDS compliant and skip the validation')
    g_bids.add_argument('--participant_label', '--participant-label', action='store', nargs='+',
                        help='a space delimited list of participant identifiers or a single '
                             'identifier (the sub- prefix can be removed)')
    # Re-enable when option is actually implemented
    # g_bids.add_argument('-s', '--session-id', action='store', default='single_session',
    #                     help='select a specific session to be processed')
    # Re-enable when option is actually implemented
    # g_bids.add_argument('-r', '--run-id', action='store', default='single_run',
    #                     help='select a specific run to be processed')
    g_bids.add_argument('-t', '--task-id', action='store',
                        help='select a specific task to be processed')
    g_bids.add_argument('--echo-idx', action='store', type=int,
                        help='select a specific echo to be processed in a multiecho series')

    g_perfm = parser.add_argument_group('Options to handle performance')
    g_perfm.add_argument('--nthreads', '--n_cpus', '-n-cpus', action='store', type=int,
                         help='maximum number of threads across all processes')
    g_perfm.add_argument('--omp-nthreads', action='store', type=int, default=0,
                         help='maximum number of threads per-process')
    g_perfm.add_argument('--mem_mb', '--mem-mb', action='store', default=0, type=int,
                         help='upper bound memory limit for FMRIPREP processes')
    g_perfm.add_argument('--low-mem', action='store_true',
                         help='attempt to reduce memory usage (will increase disk usage '
                              'in working directory)')
    g_perfm.add_argument('--use-plugin', action='store', default=None,
                         help='nipype plugin configuration file')
    g_perfm.add_argument('--anat-only', action='store_true',
                         help='run anatomical workflows only')
    g_perfm.add_argument('--boilerplate', action='store_true',
                         help='generate boilerplate only')
    g_perfm.add_argument('--md-only-boilerplate', action='store_true',
                         default=False,
                         help='skip generation of HTML and LaTeX formatted citation with pandoc')
    g_perfm.add_argument('--error-on-aroma-warnings', action='store_true',
                         default=False,
                         help='Raise an error if ICA_AROMA does not produce sensible output '
                              '(e.g., if all the components are classified as signal or noise)')
    g_perfm.add_argument("-v", "--verbose", dest="verbose_count", action="count", default=0,
                         help="increases log verbosity for each occurence, debug level is -vvv")

    g_conf = parser.add_argument_group('Workflow configuration')
    g_conf.add_argument(
        '--ignore', required=False, action='store', nargs="+", default=[],
        choices=['fieldmaps', 'slicetiming', 'sbref'],
        help='ignore selected aspects of the input dataset to disable corresponding '
             'parts of the workflow (a space delimited list)')
    g_conf.add_argument(
        '--longitudinal', action='store_true',
        help='treat dataset as longitudinal - may increase runtime')
    g_conf.add_argument(
        '--t2s-coreg', action='store_true',
        help='If provided with multi-echo BOLD dataset, create T2*-map and perform '
             'T2*-driven coregistration. When multi-echo data is provided and this '
             'option is not enabled, standard EPI-T1 coregistration is performed '
             'using the middle echo.')
    g_conf.add_argument(
        '--output-spaces', nargs='+', action=ParseTemplates,
        help="""\
Standard and non-standard spaces to resample anatomical and functional images to. \
Standard spaces may be specified by the form \
``<TEMPLATE>[:res-<resolution>][:cohort-<label>][...]``, where ``<TEMPLATE>`` is \
a keyword (valid keywords: %s) or path pointing to a user-supplied template, and \
may be followed by optional, colon-separated parameters. \
Non-standard spaces (valid keywords: %s) imply specific orientations and sampling \
grids. \
Important to note, the ``res-*`` modifier does not define the resolution used for \
the spatial normalization.
For further details, please check out \
https://fmriprep.readthedocs.io/en/%s/spaces.html""" % (
            ', '.join('"%s"' % s for s in templates()), ', '.join(NONSTANDARD_REFERENCES),
            currentv.base_version if is_release else 'latest'))

    g_conf.add_argument('--bold2t1w-dof', action='store', default=6, choices=[6, 9, 12], type=int,
                        help='Degrees of freedom when registering BOLD to T1w images. '
                             '6 degrees (rotation and translation) are used by default.')
    g_conf.add_argument(
        '--bold2t1w-init', action='store', dest='bold2t1w_init', default='register',
        help='Either "register" (the default) to initialize volumes at center or "header"'
             ' to use the header information when coregistering BOLD to T1w images.')
    g_conf.add_argument(
        '--force-bbr', action='store_true', dest='use_bbr', default=None,
        help='Always use boundary-based registration (no goodness-of-fit checks)')
    g_conf.add_argument(
        '--force-no-bbr', action='store_false', dest='use_bbr', default=None,
        help='Do not use boundary-based registration (no goodness-of-fit checks)')
    g_conf.add_argument(
        '--medial-surface-nan', required=False, action='store_true', default=False,
        help='Replace medial wall values with NaNs on functional GIFTI files. Only '
        'performed for GIFTI files mapped to a freesurfer subject (fsaverage or fsnative).')
    g_conf.add_argument(
        '--dummy-scans', required=False, action='store', default=None, type=int,
        help='Number of non steady state volumes.')

    # ICA_AROMA options
    g_aroma = parser.add_argument_group('Specific options for running ICA_AROMA')
    g_aroma.add_argument('--use-aroma', action='store_true', default=False,
                         help='add ICA_AROMA to your preprocessing stream')
    g_aroma.add_argument('--aroma-melodic-dimensionality', action='store',
                         default=-200, type=int,
                         help='Exact or maximum number of MELODIC components to estimate '
                         '(positive = exact, negative = maximum)')

    # Confounds options
    g_confounds = parser.add_argument_group('Specific options for estimating confounds')
    g_confounds.add_argument(
        '--return-all-components', required=False, action='store_true', default=False,
        help='Include all components estimated in CompCor decomposition in the confounds '
             'file instead of only the components sufficient to explain 50 percent of '
             'BOLD variance in each CompCor mask')
    g_confounds.add_argument(
        '--fd-spike-threshold', required=False, action='store', default=0.5, type=float,
        help='Threshold for flagging a frame as an outlier on the basis of framewise '
             'displacement')
    g_confounds.add_argument(
        '--dvars-spike-threshold', required=False, action='store', default=1.5, type=float,
        help='Threshold for flagging a frame as an outlier on the basis of standardised '
             'DVARS')

    #  ANTs options
    g_ants = parser.add_argument_group('Specific options for ANTs registrations')
    g_ants.add_argument(
        '--skull-strip-template', action='store', default='OASIS30ANTs', type=_output_space,
        help='select a template for skull-stripping with antsBrainExtraction')
    g_ants.add_argument('--skull-strip-fixed-seed', action='store_true',
                        help='do not use a random seed for skull-stripping - will ensure '
                             'run-to-run replicability when used with --omp-nthreads 1')

    # Fieldmap options
    g_fmap = parser.add_argument_group('Specific options for handling fieldmaps')
    g_fmap.add_argument('--fmap-bspline', action='store_true', default=False,
                        help='fit a B-Spline field using least-squares (experimental)')
    g_fmap.add_argument('--fmap-no-demean', action='store_false', default=True,
                        help='do not remove median (within mask) from fieldmap')

    # SyN-unwarp options
    g_syn = parser.add_argument_group('Specific options for SyN distortion correction')
    g_syn.add_argument('--use-syn-sdc', action='store_true', default=False,
                       help='EXPERIMENTAL: Use fieldmap-free distortion correction')
    g_syn.add_argument('--force-syn', action='store_true', default=False,
                       help='EXPERIMENTAL/TEMPORARY: Use SyN correction in addition to '
                       'fieldmap correction, if available')

    # FreeSurfer options
    g_fs = parser.add_argument_group('Specific options for FreeSurfer preprocessing')
    g_fs.add_argument(
        '--fs-license-file', metavar='PATH', type=Path,
        help='Path to FreeSurfer license key file. Get it (for free) by registering'
             ' at https://surfer.nmr.mgh.harvard.edu/registration.html')
    g_fs.add_argument(
        '--fs-subjects-dir', metavar='PATH', type=Path,
        help='Path to existing FreeSurfer subjects directory to reuse. '
             '(default: OUTPUT_DIR/freesurfer)')

    # Surface generation xor
    g_surfs = parser.add_argument_group('Surface preprocessing options')
    g_surfs.add_argument('--no-submm-recon', action='store_false', dest='hires',
                         help='disable sub-millimeter (hires) reconstruction')
    g_surfs_xor = g_surfs.add_mutually_exclusive_group()
    g_surfs_xor.add_argument('--cifti-output', nargs='?', const='91k', default=False,
                             choices=('91k', '170k'),
                             help='output preprocessed BOLD as a CIFTI dense timeseries. '
                             'Optionally, the number of grayordinate can be specified '
                             '(default is 91k, which equates to 2mm resolution)')
    g_surfs_xor.add_argument('--fs-no-reconall',
                             action='store_false', dest='run_reconall',
                             help='disable FreeSurfer surface preprocessing.')

    g_other = parser.add_argument_group('Other options')
    g_other.add_argument('-w', '--work-dir', action='store', type=Path, default=Path('work'),
                         help='path where intermediate results should be stored')
    g_other.add_argument(
        '--resource-monitor', action='store_true', default=False,
        help='enable Nipype\'s resource monitoring to keep track of memory and CPU usage')
    g_other.add_argument(
        '--reports-only', action='store_true', default=False,
        help='only generate reports, don\'t run workflows. This will only rerun report '
             'aggregation, not reportlet generation for specific nodes.')
    g_other.add_argument(
        '--run-uuid', action='store', default=None,
        help='Specify UUID of previous run, to include error logs in report. '
             'No effect without --reports-only.')
    g_other.add_argument('--write-graph', action='store_true', default=False,
                         help='Write workflow graph.')
    g_other.add_argument('--stop-on-first-crash', action='store_true', default=False,
                         help='Force stopping on first crash, even if a work directory'
                              ' was specified.')
    g_other.add_argument('--notrack', action='store_true', default=False,
                         help='Opt-out of sending tracking information of this run to '
                              'the FMRIPREP developers. This information helps to '
                              'improve FMRIPREP and provides an indicator of real '
                              'world usage crucial for obtaining funding.')
    g_other.add_argument('--sloppy', action='store_true', default=False,
                         help='Use low-quality tools for speed - TESTING ONLY')

    latest = check_latest()
    if latest is not None and currentv < latest:
        print("""\
You are using fMRIPrep-%s, and a newer version of fMRIPrep is available: %s.
Please check out our documentation about how and when to upgrade:
https://fmriprep.readthedocs.io/en/latest/faq.html#upgrading""" % (
            __version__, latest), file=sys.stderr)

    _blist = is_flagged()
    if _blist[0]:
        _reason = _blist[1] or 'unknown'
        print("""\
WARNING: Version %s of fMRIPrep (current) has been FLAGGED
(reason: %s).
That means some severe flaw was found in it and we strongly
discourage its usage.""" % (__version__, _reason), file=sys.stderr)

    return parser
=======
"""fMRI preprocessing workflow."""
from .. import config
>>>>>>> 10f6a93e


def main():
    """Entry point."""
    import os
    import sys
    import gc
    from multiprocessing import Process, Manager
    from .parser import parse_args
    from ..utils.bids import write_derivative_description

    parse_args()

    sentry_sdk = None
    if not config.execution.notrack:
        import sentry_sdk
        from ..utils.sentry import sentry_setup
        sentry_setup()

    # CRITICAL Save the config to a file. This is necessary because the execution graph
    # is built as a separate process to keep the memory footprint low. The most
    # straightforward way to communicate with the child process is via the filesystem.
    config_file = config.execution.work_dir / '.fmriprep.toml'
    config.to_filename(config_file)

    # CRITICAL Call build_workflow(config_file, retval) in a subprocess.
    # Because Python on Linux does not ever free virtual memory (VM), running the
    # workflow construction jailed within a process preempts excessive VM buildup.
    with Manager() as mgr:
        from .workflow import build_workflow
        retval = mgr.dict()
        p = Process(target=build_workflow, args=(str(config_file), retval))
        p.start()
        p.join()

        retcode = p.exitcode or retval.get('return_code', 0)
        fmriprep_wf = retval.get('workflow', None)

    # CRITICAL Load the config from the file. This is necessary because the ``build_workflow``
    # function executed constrained in a process may change the config (and thus the global
    # state of fMRIPrep).
    config.load(config_file)

    if config.execution.reports_only:
        sys.exit(int(retcode > 0))

    if fmriprep_wf and config.execution.write_graph:
        fmriprep_wf.write_graph(graph2use="colored", format='svg', simple_form=True)

    retcode = retcode or (fmriprep_wf is None) * os.EX_SOFTWARE
    if retcode != 0:
        sys.exit(retcode)

    # Generate boilerplate
    with Manager() as mgr:
        from .workflow import build_boilerplate
        p = Process(target=build_boilerplate,
                    args=(str(config_file), fmriprep_wf))
        p.start()
        p.join()

    if config.execution.boilerplate_only:
        sys.exit(int(retcode > 0))

    # Clean up master process before running workflow, which may create forks
    gc.collect()

    # Sentry tracking
    if sentry_sdk is not None:
        with sentry_sdk.configure_scope() as scope:
            scope.set_tag('run_uuid', config.execution.run_uuid)
            scope.set_tag('npart', len(config.execution.participant_label))
        sentry_sdk.add_breadcrumb(message='fMRIPrep started', level='info')
        sentry_sdk.capture_message('fMRIPrep started', level='info')

    config.loggers.workflow.log(15, '\n'.join(
        ['fMRIPrep config:'] + ['\t\t%s' % s for s in config.dumps().splitlines()])
    )
    config.loggers.workflow.log(25, 'fMRIPrep started!')
    errno = 1  # Default is error exit unless otherwise set
    try:
        fmriprep_wf.run(**config.nipype.get_plugin())
    except Exception as e:
        if not config.execution.notrack:
            from ..utils.sentry import process_crashfile
            crashfolders = [
                config.execution.output_dir / 'fmriprep'
                / 'sub-{}'.format(s) / 'log' / config.execution.run_uuid
                for s in config.execution.participant_label
            ]
            for crashfolder in crashfolders:
                for crashfile in crashfolder.glob('crash*.*'):
                    process_crashfile(crashfile)

            if "Workflow did not execute cleanly" not in str(e):
                sentry_sdk.capture_exception(e)
        config.loggers.workflow.critical('fMRIPrep failed: %s', e)
        raise
    else:
        config.loggers.workflow.log(25, 'fMRIPrep finished successfully!')
        if not config.execution.notrack:
            success_message = 'fMRIPrep finished without errors'
            sentry_sdk.add_breadcrumb(message=success_message, level='info')
            sentry_sdk.capture_message(success_message, level='info')

        # Bother users with the boilerplate only iff the workflow went okay.
        if (config.execution.output_dir / 'fmriprep' / 'logs' / 'CITATION.md').exists():
            config.loggers.workflow.log(
                25, 'Works derived from this fMRIPrep execution should '
                'include the following boilerplate:\n\n%s',
                (config.execution.output_dir / 'fmriprep' / 'logs' / 'CITATION.md').read_text()
            )

        if config.workflow.run_reconall:
            from templateflow import api
            from niworkflows.utils.misc import _copy_any
            dseg_tsv = str(api.get('fsaverage', suffix='dseg', extension=['.tsv']))
            _copy_any(dseg_tsv,
                      str(config.execution.output_dir / 'fmriprep' / 'desc-aseg_dseg.tsv'))
            _copy_any(dseg_tsv,
                      str(config.execution.output_dir / 'fmriprep' / 'desc-aparcaseg_dseg.tsv'))
        errno = 0
    finally:
        from niworkflows.reports import generate_reports
        from pkg_resources import resource_filename as pkgrf

        # Generate reports phase
        failed_reports = generate_reports(
            config.execution.participant_label,
            config.execution.output_dir,
            config.execution.work_dir,
            config.execution.run_uuid,
            config=pkgrf('fmriprep', 'data/reports-spec.yml'),
            packagename='fmriprep')
        write_derivative_description(
            config.execution.bids_dir,
            config.execution.output_dir / 'fmriprep')

        if failed_reports and not config.execution.notrack:
            sentry_sdk.capture_message(
                'Report generation failed for %d subjects' % failed_reports,
                level='error')
        sys.exit(int((errno + failed_reports) > 0))


<<<<<<< HEAD
def build_workflow(opts, retval):
    """
    Create the Nipype Workflow that supports the whole execution
    graph, given the inputs.

    All the checks and the construction of the workflow are done
    inside this function that has pickleable inputs and output
    dictionary (``retval``) to allow isolation using a
    ``multiprocessing.Process`` that allows fmriprep to enforce
    a hard-limited memory-scope.

    """
    from bids import BIDSLayout

    from nipype import logging as nlogging, config as ncfg
    from niworkflows.utils.bids import collect_participants
    from niworkflows.reports import generate_reports
    from ..__about__ import __version__
    from ..workflows.base import init_fmriprep_wf

    build_log = nlogging.getLogger('nipype.workflow')

    INIT_MSG = """
    Running fMRIPREP version {version}:
      * BIDS dataset path: {bids_dir}.
      * Participant list: {subject_list}.
      * Run identifier: {uuid}.
    """.format

    bids_dir = opts.bids_dir.resolve()
    output_dir = opts.output_dir.resolve()
    work_dir = opts.work_dir.resolve()

    retval['return_code'] = 1
    retval['workflow'] = None
    retval['bids_dir'] = str(bids_dir)
    retval['output_dir'] = str(output_dir)
    retval['work_dir'] = str(work_dir)

    if output_dir == bids_dir:
        build_log.error(
            'The selected output folder is the same as the input BIDS folder. '
            'Please modify the output path (suggestion: %s).',
            bids_dir / 'derivatives' / ('fmriprep-%s' % __version__.split('+')[0]))
        retval['return_code'] = 1
        return retval

    if bids_dir in work_dir.parents:
        build_log.error(
            'The selected working directory is a subdirectory of the input BIDS folder. '
            'Please modify the output path.')
        retval['return_code'] = 1
        return retval

    output_spaces = parse_spaces(opts)

    # Set up some instrumental utilities
    run_uuid = '%s_%s' % (strftime('%Y%m%d-%H%M%S'), uuid.uuid4())
    retval['run_uuid'] = run_uuid

    # First check that bids_dir looks like a BIDS folder
    layout = BIDSLayout(str(bids_dir), validate=False,
                        ignore=("code", "stimuli", "sourcedata", "models",
                                "derivatives", re.compile(r'^\.')))
    subject_list = collect_participants(
        layout, participant_label=opts.participant_label)
    retval['subject_list'] = subject_list

    # Load base plugin_settings from file if --use-plugin
    if opts.use_plugin is not None:
        from yaml import load as loadyml
        with open(opts.use_plugin) as f:
            plugin_settings = loadyml(f)
        plugin_settings.setdefault('plugin_args', {})
    else:
        # Defaults
        plugin_settings = {
            'plugin': 'MultiProc',
            'plugin_args': {
                'raise_insufficient': False,
                'maxtasksperchild': 1,
            }
        }

    # Resource management options
    # Note that we're making strong assumptions about valid plugin args
    # This may need to be revisited if people try to use batch plugins
    nthreads = plugin_settings['plugin_args'].get('n_procs')
    # Permit overriding plugin config with specific CLI options
    if nthreads is None or opts.nthreads is not None:
        nthreads = opts.nthreads
        if nthreads is None or nthreads < 1:
            nthreads = cpu_count()
        plugin_settings['plugin_args']['n_procs'] = nthreads

    if opts.mem_mb:
        plugin_settings['plugin_args']['memory_gb'] = opts.mem_mb / 1024

    omp_nthreads = opts.omp_nthreads
    if omp_nthreads == 0:
        omp_nthreads = min(nthreads - 1 if nthreads > 1 else cpu_count(), 8)

    if 1 < nthreads < omp_nthreads:
        build_log.warning(
            'Per-process threads (--omp-nthreads=%d) exceed total '
            'threads (--nthreads/--n_cpus=%d)', omp_nthreads, nthreads)
    retval['plugin_settings'] = plugin_settings

    # Set up directories
    log_dir = output_dir / 'fmriprep' / 'logs'
    # Check and create output and working directories
    output_dir.mkdir(exist_ok=True, parents=True)
    log_dir.mkdir(exist_ok=True, parents=True)
    work_dir.mkdir(exist_ok=True, parents=True)

    # Nipype config (logs and execution)
    ncfg.update_config({
        'logging': {
            'log_directory': str(log_dir),
            'log_to_file': True
        },
        'execution': {
            'crashdump_dir': str(log_dir),
            'crashfile_format': 'txt',
            'get_linked_libs': False,
            'stop_on_first_crash': opts.stop_on_first_crash,
        },
        'monitoring': {
            'enabled': opts.resource_monitor,
            'sample_frequency': '0.5',
            'summary_append': True,
        }
    })

    if opts.resource_monitor:
        ncfg.enable_resource_monitor()

    # Called with reports only
    if opts.reports_only:
        from pkg_resources import resource_filename as pkgrf

        build_log.log(25, 'Running --reports-only on participants %s', ', '.join(subject_list))
        if opts.run_uuid is not None:
            run_uuid = opts.run_uuid
            retval['run_uuid'] = run_uuid
        retval['return_code'] = generate_reports(
            subject_list, output_dir, work_dir, run_uuid,
            config=pkgrf('fmriprep', 'data/reports-spec.yml'),
            packagename='fmriprep')
        return retval

    # Build main workflow
    build_log.log(25, INIT_MSG(
        version=__version__,
        bids_dir=bids_dir,
        subject_list=subject_list,
        uuid=run_uuid)
    )

    retval['workflow'] = init_fmriprep_wf(
        anat_only=opts.anat_only,
        aroma_melodic_dim=opts.aroma_melodic_dimensionality,
        bold2t1w_dof=opts.bold2t1w_dof,
        bold2t1w_init=opts.bold2t1w_init,
        cifti_output=opts.cifti_output,
        debug=opts.sloppy,
        dummy_scans=opts.dummy_scans,
        echo_idx=opts.echo_idx,
        err_on_aroma_warn=opts.error_on_aroma_warnings,
        fmap_bspline=opts.fmap_bspline,
        fmap_demean=opts.fmap_no_demean,
        force_syn=opts.force_syn,
        freesurfer=opts.run_reconall,
        fs_subjects_dir=opts.fs_subjects_dir,
        hires=opts.hires,
        ignore=opts.ignore,
        layout=layout,
        longitudinal=opts.longitudinal,
        low_mem=opts.low_mem,
        medial_surface_nan=opts.medial_surface_nan,
        omp_nthreads=omp_nthreads,
        output_dir=str(output_dir),
        output_spaces=output_spaces,
        run_uuid=run_uuid,
        regressors_all_comps=opts.return_all_components,
        regressors_fd_th=opts.fd_spike_threshold,
        regressors_dvars_th=opts.dvars_spike_threshold,
        skull_strip_fixed_seed=opts.skull_strip_fixed_seed,
        skull_strip_template=opts.skull_strip_template,
        subject_list=subject_list,
        t2s_coreg=opts.t2s_coreg,
        task_id=opts.task_id,
        use_aroma=opts.use_aroma,
        use_bbr=opts.use_bbr,
        use_syn=opts.use_syn_sdc,
        work_dir=str(work_dir),
    )
    retval['return_code'] = 0

    logs_path = Path(output_dir) / 'fmriprep' / 'logs'
    boilerplate = retval['workflow'].visit_desc()

    if boilerplate:
        citation_files = {
            ext: logs_path / ('CITATION.%s' % ext)
            for ext in ('bib', 'tex', 'md', 'html')
        }
        # To please git-annex users and also to guarantee consistency
        # among different renderings of the same file, first remove any
        # existing one
        for citation_file in citation_files.values():
            try:
                citation_file.unlink()
            except FileNotFoundError:
                pass

        citation_files['md'].write_text(boilerplate)
        build_log.log(25, 'Works derived from this fMRIPrep execution should '
                      'include the following boilerplate:\n\n%s', boilerplate)
    return retval


def parse_spaces(opts):
    """Ensures the spaces are correctly parsed"""
    from sys import stderr
    from collections import OrderedDict
    # Set the default template to 'MNI152NLin2009cAsym'
    output_spaces = opts.output_spaces or OrderedDict([('MNI152NLin2009cAsym', {})])

    # Validity of some inputs
    # ERROR check if use_aroma was specified, but the correct template was not
    if opts.use_aroma and 'MNI152NLin6Asym' not in output_spaces:
        output_spaces['MNI152NLin6Asym'] = {'res': 2}
        print("""\
Option "--use-aroma" requires functional images to be resampled to MNI152NLin6Asym space. \
The argument "MNI152NLin6Asym:res-2" has been automatically added to the list of output spaces \
(option ``--output-spaces``).""", file=stderr)

    if opts.cifti_output:
        grayords = {'91k': '32k', '170k': '59k'}  # CIFTI total grayords to surface densities
        output_spaces['fsLR'] = {'den': grayords[opts.cifti_output]}
        if 'MNI152NLin6Asym' not in output_spaces:
            output_spaces['MNI152NLin6Asym'] = {'res': '2'}
            print("""\
Option ``--cifti-output`` requires functional images to be resampled to \
``MNI152NLin6Asym`` space. This space has been automatically added to the list of output \
spaces (option ``--output-spaces``).""", file=stderr)

    if 'fsLR' in output_spaces:
        output_spaces['fsLR'] = {'den': output_spaces.get('fsLR', {}).get('den') or '32k'}
        # resample to fsLR from highest density fsaverage
        output_spaces['fsaverage'] = {'den': '164k'}
        print("""\
To generate "fsLR" surfaces, functional images are first resampled to ``fsaverage:den-164k``. \
This space has been automatically added to the list of output spaces \
(option ``--output-spaces``).""", file=stderr)

    FS_SPACES = set(('fsnative', 'fsaverage', 'fsaverage6', 'fsaverage5'))
    if opts.run_reconall and not FS_SPACES.intersection(output_spaces.keys()):
        print("""\
Although ``--fs-no-reconall`` was not set (i.e., FreeSurfer is to be run), no FreeSurfer \
output space (valid values are: %s) was selected. Adding default "fsaverage5" to the \
list of output spaces.""" % ', '.join(FS_SPACES), file=stderr)
        output_spaces['fsaverage5'] = {}
    return output_spaces


=======
>>>>>>> 10f6a93e
if __name__ == '__main__':
    raise RuntimeError("fmriprep/cli/run.py should not be run directly;\n"
                       "Please `pip install` fmriprep and use the `fmriprep` command")<|MERGE_RESOLUTION|>--- conflicted
+++ resolved
@@ -1,300 +1,7 @@
 #!/usr/bin/env python
 # -*- coding: utf-8 -*-
-<<<<<<< HEAD
-
-"""
-fMRI preprocessing workflow
-=====
-"""
-
-import os
-import re
-from pathlib import Path
-import logging
-import sys
-import gc
-import uuid
-import warnings
-from argparse import ArgumentParser
-from argparse import ArgumentDefaultsHelpFormatter
-from multiprocessing import cpu_count
-from time import strftime
-
-logging.addLevelName(25, 'IMPORTANT')  # Add a new level between INFO and WARNING
-logging.addLevelName(15, 'VERBOSE')  # Add a new level between INFO and DEBUG
-logger = logging.getLogger('cli')
-
-
-def _warn_redirect(message, category, filename, lineno, file=None, line=None):
-    logger.warning('Captured warning (%s): %s', category, message)
-
-
-def check_deps(workflow):
-    from nipype.utils.filemanip import which
-    return sorted(
-        (node.interface.__class__.__name__, node.interface._cmd)
-        for node in workflow._get_all_nodes()
-        if (hasattr(node.interface, '_cmd') and
-            which(node.interface._cmd.split()[0]) is None))
-
-
-def get_parser():
-    """Build parser object"""
-    from smriprep.cli.utils import (
-        ParseTemplates,
-        output_space as _output_space,
-    )
-    from templateflow.api import templates
-    from packaging.version import Version
-    from ..__about__ import __version__
-    from ..config import NONSTANDARD_REFERENCES
-    from .version import check_latest, is_flagged
-
-    ParseTemplates.set_nonstandard_spaces(tuple(NONSTANDARD_REFERENCES))
-
-    verstr = 'fmriprep v{}'.format(__version__)
-    currentv = Version(__version__)
-    is_release = not any((currentv.is_devrelease, currentv.is_prerelease, currentv.is_postrelease))
-
-    parser = ArgumentParser(description='FMRIPREP: fMRI PREProcessing workflows',
-                            formatter_class=ArgumentDefaultsHelpFormatter)
-
-    # Arguments as specified by BIDS-Apps
-    # required, positional arguments
-    # IMPORTANT: they must go directly with the parser object
-    parser.add_argument('bids_dir', action='store', type=Path,
-                        help='the root folder of a BIDS valid dataset (sub-XXXXX folders should '
-                             'be found at the top level in this folder).')
-    parser.add_argument('output_dir', action='store', type=Path,
-                        help='the output path for the outcomes of preprocessing and visual '
-                             'reports')
-    parser.add_argument('analysis_level', choices=['participant'],
-                        help='processing stage to be run, only "participant" in the case of '
-                             'FMRIPREP (see BIDS-Apps specification).')
-
-    # optional arguments
-    parser.add_argument('--version', action='version', version=verstr)
-
-    g_bids = parser.add_argument_group('Options for filtering BIDS queries')
-    g_bids.add_argument('--skip_bids_validation', '--skip-bids-validation', action='store_true',
-                        default=False,
-                        help='assume the input dataset is BIDS compliant and skip the validation')
-    g_bids.add_argument('--participant_label', '--participant-label', action='store', nargs='+',
-                        help='a space delimited list of participant identifiers or a single '
-                             'identifier (the sub- prefix can be removed)')
-    # Re-enable when option is actually implemented
-    # g_bids.add_argument('-s', '--session-id', action='store', default='single_session',
-    #                     help='select a specific session to be processed')
-    # Re-enable when option is actually implemented
-    # g_bids.add_argument('-r', '--run-id', action='store', default='single_run',
-    #                     help='select a specific run to be processed')
-    g_bids.add_argument('-t', '--task-id', action='store',
-                        help='select a specific task to be processed')
-    g_bids.add_argument('--echo-idx', action='store', type=int,
-                        help='select a specific echo to be processed in a multiecho series')
-
-    g_perfm = parser.add_argument_group('Options to handle performance')
-    g_perfm.add_argument('--nthreads', '--n_cpus', '-n-cpus', action='store', type=int,
-                         help='maximum number of threads across all processes')
-    g_perfm.add_argument('--omp-nthreads', action='store', type=int, default=0,
-                         help='maximum number of threads per-process')
-    g_perfm.add_argument('--mem_mb', '--mem-mb', action='store', default=0, type=int,
-                         help='upper bound memory limit for FMRIPREP processes')
-    g_perfm.add_argument('--low-mem', action='store_true',
-                         help='attempt to reduce memory usage (will increase disk usage '
-                              'in working directory)')
-    g_perfm.add_argument('--use-plugin', action='store', default=None,
-                         help='nipype plugin configuration file')
-    g_perfm.add_argument('--anat-only', action='store_true',
-                         help='run anatomical workflows only')
-    g_perfm.add_argument('--boilerplate', action='store_true',
-                         help='generate boilerplate only')
-    g_perfm.add_argument('--md-only-boilerplate', action='store_true',
-                         default=False,
-                         help='skip generation of HTML and LaTeX formatted citation with pandoc')
-    g_perfm.add_argument('--error-on-aroma-warnings', action='store_true',
-                         default=False,
-                         help='Raise an error if ICA_AROMA does not produce sensible output '
-                              '(e.g., if all the components are classified as signal or noise)')
-    g_perfm.add_argument("-v", "--verbose", dest="verbose_count", action="count", default=0,
-                         help="increases log verbosity for each occurence, debug level is -vvv")
-
-    g_conf = parser.add_argument_group('Workflow configuration')
-    g_conf.add_argument(
-        '--ignore', required=False, action='store', nargs="+", default=[],
-        choices=['fieldmaps', 'slicetiming', 'sbref'],
-        help='ignore selected aspects of the input dataset to disable corresponding '
-             'parts of the workflow (a space delimited list)')
-    g_conf.add_argument(
-        '--longitudinal', action='store_true',
-        help='treat dataset as longitudinal - may increase runtime')
-    g_conf.add_argument(
-        '--t2s-coreg', action='store_true',
-        help='If provided with multi-echo BOLD dataset, create T2*-map and perform '
-             'T2*-driven coregistration. When multi-echo data is provided and this '
-             'option is not enabled, standard EPI-T1 coregistration is performed '
-             'using the middle echo.')
-    g_conf.add_argument(
-        '--output-spaces', nargs='+', action=ParseTemplates,
-        help="""\
-Standard and non-standard spaces to resample anatomical and functional images to. \
-Standard spaces may be specified by the form \
-``<TEMPLATE>[:res-<resolution>][:cohort-<label>][...]``, where ``<TEMPLATE>`` is \
-a keyword (valid keywords: %s) or path pointing to a user-supplied template, and \
-may be followed by optional, colon-separated parameters. \
-Non-standard spaces (valid keywords: %s) imply specific orientations and sampling \
-grids. \
-Important to note, the ``res-*`` modifier does not define the resolution used for \
-the spatial normalization.
-For further details, please check out \
-https://fmriprep.readthedocs.io/en/%s/spaces.html""" % (
-            ', '.join('"%s"' % s for s in templates()), ', '.join(NONSTANDARD_REFERENCES),
-            currentv.base_version if is_release else 'latest'))
-
-    g_conf.add_argument('--bold2t1w-dof', action='store', default=6, choices=[6, 9, 12], type=int,
-                        help='Degrees of freedom when registering BOLD to T1w images. '
-                             '6 degrees (rotation and translation) are used by default.')
-    g_conf.add_argument(
-        '--bold2t1w-init', action='store', dest='bold2t1w_init', default='register',
-        help='Either "register" (the default) to initialize volumes at center or "header"'
-             ' to use the header information when coregistering BOLD to T1w images.')
-    g_conf.add_argument(
-        '--force-bbr', action='store_true', dest='use_bbr', default=None,
-        help='Always use boundary-based registration (no goodness-of-fit checks)')
-    g_conf.add_argument(
-        '--force-no-bbr', action='store_false', dest='use_bbr', default=None,
-        help='Do not use boundary-based registration (no goodness-of-fit checks)')
-    g_conf.add_argument(
-        '--medial-surface-nan', required=False, action='store_true', default=False,
-        help='Replace medial wall values with NaNs on functional GIFTI files. Only '
-        'performed for GIFTI files mapped to a freesurfer subject (fsaverage or fsnative).')
-    g_conf.add_argument(
-        '--dummy-scans', required=False, action='store', default=None, type=int,
-        help='Number of non steady state volumes.')
-
-    # ICA_AROMA options
-    g_aroma = parser.add_argument_group('Specific options for running ICA_AROMA')
-    g_aroma.add_argument('--use-aroma', action='store_true', default=False,
-                         help='add ICA_AROMA to your preprocessing stream')
-    g_aroma.add_argument('--aroma-melodic-dimensionality', action='store',
-                         default=-200, type=int,
-                         help='Exact or maximum number of MELODIC components to estimate '
-                         '(positive = exact, negative = maximum)')
-
-    # Confounds options
-    g_confounds = parser.add_argument_group('Specific options for estimating confounds')
-    g_confounds.add_argument(
-        '--return-all-components', required=False, action='store_true', default=False,
-        help='Include all components estimated in CompCor decomposition in the confounds '
-             'file instead of only the components sufficient to explain 50 percent of '
-             'BOLD variance in each CompCor mask')
-    g_confounds.add_argument(
-        '--fd-spike-threshold', required=False, action='store', default=0.5, type=float,
-        help='Threshold for flagging a frame as an outlier on the basis of framewise '
-             'displacement')
-    g_confounds.add_argument(
-        '--dvars-spike-threshold', required=False, action='store', default=1.5, type=float,
-        help='Threshold for flagging a frame as an outlier on the basis of standardised '
-             'DVARS')
-
-    #  ANTs options
-    g_ants = parser.add_argument_group('Specific options for ANTs registrations')
-    g_ants.add_argument(
-        '--skull-strip-template', action='store', default='OASIS30ANTs', type=_output_space,
-        help='select a template for skull-stripping with antsBrainExtraction')
-    g_ants.add_argument('--skull-strip-fixed-seed', action='store_true',
-                        help='do not use a random seed for skull-stripping - will ensure '
-                             'run-to-run replicability when used with --omp-nthreads 1')
-
-    # Fieldmap options
-    g_fmap = parser.add_argument_group('Specific options for handling fieldmaps')
-    g_fmap.add_argument('--fmap-bspline', action='store_true', default=False,
-                        help='fit a B-Spline field using least-squares (experimental)')
-    g_fmap.add_argument('--fmap-no-demean', action='store_false', default=True,
-                        help='do not remove median (within mask) from fieldmap')
-
-    # SyN-unwarp options
-    g_syn = parser.add_argument_group('Specific options for SyN distortion correction')
-    g_syn.add_argument('--use-syn-sdc', action='store_true', default=False,
-                       help='EXPERIMENTAL: Use fieldmap-free distortion correction')
-    g_syn.add_argument('--force-syn', action='store_true', default=False,
-                       help='EXPERIMENTAL/TEMPORARY: Use SyN correction in addition to '
-                       'fieldmap correction, if available')
-
-    # FreeSurfer options
-    g_fs = parser.add_argument_group('Specific options for FreeSurfer preprocessing')
-    g_fs.add_argument(
-        '--fs-license-file', metavar='PATH', type=Path,
-        help='Path to FreeSurfer license key file. Get it (for free) by registering'
-             ' at https://surfer.nmr.mgh.harvard.edu/registration.html')
-    g_fs.add_argument(
-        '--fs-subjects-dir', metavar='PATH', type=Path,
-        help='Path to existing FreeSurfer subjects directory to reuse. '
-             '(default: OUTPUT_DIR/freesurfer)')
-
-    # Surface generation xor
-    g_surfs = parser.add_argument_group('Surface preprocessing options')
-    g_surfs.add_argument('--no-submm-recon', action='store_false', dest='hires',
-                         help='disable sub-millimeter (hires) reconstruction')
-    g_surfs_xor = g_surfs.add_mutually_exclusive_group()
-    g_surfs_xor.add_argument('--cifti-output', nargs='?', const='91k', default=False,
-                             choices=('91k', '170k'),
-                             help='output preprocessed BOLD as a CIFTI dense timeseries. '
-                             'Optionally, the number of grayordinate can be specified '
-                             '(default is 91k, which equates to 2mm resolution)')
-    g_surfs_xor.add_argument('--fs-no-reconall',
-                             action='store_false', dest='run_reconall',
-                             help='disable FreeSurfer surface preprocessing.')
-
-    g_other = parser.add_argument_group('Other options')
-    g_other.add_argument('-w', '--work-dir', action='store', type=Path, default=Path('work'),
-                         help='path where intermediate results should be stored')
-    g_other.add_argument(
-        '--resource-monitor', action='store_true', default=False,
-        help='enable Nipype\'s resource monitoring to keep track of memory and CPU usage')
-    g_other.add_argument(
-        '--reports-only', action='store_true', default=False,
-        help='only generate reports, don\'t run workflows. This will only rerun report '
-             'aggregation, not reportlet generation for specific nodes.')
-    g_other.add_argument(
-        '--run-uuid', action='store', default=None,
-        help='Specify UUID of previous run, to include error logs in report. '
-             'No effect without --reports-only.')
-    g_other.add_argument('--write-graph', action='store_true', default=False,
-                         help='Write workflow graph.')
-    g_other.add_argument('--stop-on-first-crash', action='store_true', default=False,
-                         help='Force stopping on first crash, even if a work directory'
-                              ' was specified.')
-    g_other.add_argument('--notrack', action='store_true', default=False,
-                         help='Opt-out of sending tracking information of this run to '
-                              'the FMRIPREP developers. This information helps to '
-                              'improve FMRIPREP and provides an indicator of real '
-                              'world usage crucial for obtaining funding.')
-    g_other.add_argument('--sloppy', action='store_true', default=False,
-                         help='Use low-quality tools for speed - TESTING ONLY')
-
-    latest = check_latest()
-    if latest is not None and currentv < latest:
-        print("""\
-You are using fMRIPrep-%s, and a newer version of fMRIPrep is available: %s.
-Please check out our documentation about how and when to upgrade:
-https://fmriprep.readthedocs.io/en/latest/faq.html#upgrading""" % (
-            __version__, latest), file=sys.stderr)
-
-    _blist = is_flagged()
-    if _blist[0]:
-        _reason = _blist[1] or 'unknown'
-        print("""\
-WARNING: Version %s of fMRIPrep (current) has been FLAGGED
-(reason: %s).
-That means some severe flaw was found in it and we strongly
-discourage its usage.""" % (__version__, _reason), file=sys.stderr)
-
-    return parser
-=======
 """fMRI preprocessing workflow."""
 from .. import config
->>>>>>> 10f6a93e
 
 
 def main():
@@ -440,276 +147,6 @@
         sys.exit(int((errno + failed_reports) > 0))
 
 
-<<<<<<< HEAD
-def build_workflow(opts, retval):
-    """
-    Create the Nipype Workflow that supports the whole execution
-    graph, given the inputs.
-
-    All the checks and the construction of the workflow are done
-    inside this function that has pickleable inputs and output
-    dictionary (``retval``) to allow isolation using a
-    ``multiprocessing.Process`` that allows fmriprep to enforce
-    a hard-limited memory-scope.
-
-    """
-    from bids import BIDSLayout
-
-    from nipype import logging as nlogging, config as ncfg
-    from niworkflows.utils.bids import collect_participants
-    from niworkflows.reports import generate_reports
-    from ..__about__ import __version__
-    from ..workflows.base import init_fmriprep_wf
-
-    build_log = nlogging.getLogger('nipype.workflow')
-
-    INIT_MSG = """
-    Running fMRIPREP version {version}:
-      * BIDS dataset path: {bids_dir}.
-      * Participant list: {subject_list}.
-      * Run identifier: {uuid}.
-    """.format
-
-    bids_dir = opts.bids_dir.resolve()
-    output_dir = opts.output_dir.resolve()
-    work_dir = opts.work_dir.resolve()
-
-    retval['return_code'] = 1
-    retval['workflow'] = None
-    retval['bids_dir'] = str(bids_dir)
-    retval['output_dir'] = str(output_dir)
-    retval['work_dir'] = str(work_dir)
-
-    if output_dir == bids_dir:
-        build_log.error(
-            'The selected output folder is the same as the input BIDS folder. '
-            'Please modify the output path (suggestion: %s).',
-            bids_dir / 'derivatives' / ('fmriprep-%s' % __version__.split('+')[0]))
-        retval['return_code'] = 1
-        return retval
-
-    if bids_dir in work_dir.parents:
-        build_log.error(
-            'The selected working directory is a subdirectory of the input BIDS folder. '
-            'Please modify the output path.')
-        retval['return_code'] = 1
-        return retval
-
-    output_spaces = parse_spaces(opts)
-
-    # Set up some instrumental utilities
-    run_uuid = '%s_%s' % (strftime('%Y%m%d-%H%M%S'), uuid.uuid4())
-    retval['run_uuid'] = run_uuid
-
-    # First check that bids_dir looks like a BIDS folder
-    layout = BIDSLayout(str(bids_dir), validate=False,
-                        ignore=("code", "stimuli", "sourcedata", "models",
-                                "derivatives", re.compile(r'^\.')))
-    subject_list = collect_participants(
-        layout, participant_label=opts.participant_label)
-    retval['subject_list'] = subject_list
-
-    # Load base plugin_settings from file if --use-plugin
-    if opts.use_plugin is not None:
-        from yaml import load as loadyml
-        with open(opts.use_plugin) as f:
-            plugin_settings = loadyml(f)
-        plugin_settings.setdefault('plugin_args', {})
-    else:
-        # Defaults
-        plugin_settings = {
-            'plugin': 'MultiProc',
-            'plugin_args': {
-                'raise_insufficient': False,
-                'maxtasksperchild': 1,
-            }
-        }
-
-    # Resource management options
-    # Note that we're making strong assumptions about valid plugin args
-    # This may need to be revisited if people try to use batch plugins
-    nthreads = plugin_settings['plugin_args'].get('n_procs')
-    # Permit overriding plugin config with specific CLI options
-    if nthreads is None or opts.nthreads is not None:
-        nthreads = opts.nthreads
-        if nthreads is None or nthreads < 1:
-            nthreads = cpu_count()
-        plugin_settings['plugin_args']['n_procs'] = nthreads
-
-    if opts.mem_mb:
-        plugin_settings['plugin_args']['memory_gb'] = opts.mem_mb / 1024
-
-    omp_nthreads = opts.omp_nthreads
-    if omp_nthreads == 0:
-        omp_nthreads = min(nthreads - 1 if nthreads > 1 else cpu_count(), 8)
-
-    if 1 < nthreads < omp_nthreads:
-        build_log.warning(
-            'Per-process threads (--omp-nthreads=%d) exceed total '
-            'threads (--nthreads/--n_cpus=%d)', omp_nthreads, nthreads)
-    retval['plugin_settings'] = plugin_settings
-
-    # Set up directories
-    log_dir = output_dir / 'fmriprep' / 'logs'
-    # Check and create output and working directories
-    output_dir.mkdir(exist_ok=True, parents=True)
-    log_dir.mkdir(exist_ok=True, parents=True)
-    work_dir.mkdir(exist_ok=True, parents=True)
-
-    # Nipype config (logs and execution)
-    ncfg.update_config({
-        'logging': {
-            'log_directory': str(log_dir),
-            'log_to_file': True
-        },
-        'execution': {
-            'crashdump_dir': str(log_dir),
-            'crashfile_format': 'txt',
-            'get_linked_libs': False,
-            'stop_on_first_crash': opts.stop_on_first_crash,
-        },
-        'monitoring': {
-            'enabled': opts.resource_monitor,
-            'sample_frequency': '0.5',
-            'summary_append': True,
-        }
-    })
-
-    if opts.resource_monitor:
-        ncfg.enable_resource_monitor()
-
-    # Called with reports only
-    if opts.reports_only:
-        from pkg_resources import resource_filename as pkgrf
-
-        build_log.log(25, 'Running --reports-only on participants %s', ', '.join(subject_list))
-        if opts.run_uuid is not None:
-            run_uuid = opts.run_uuid
-            retval['run_uuid'] = run_uuid
-        retval['return_code'] = generate_reports(
-            subject_list, output_dir, work_dir, run_uuid,
-            config=pkgrf('fmriprep', 'data/reports-spec.yml'),
-            packagename='fmriprep')
-        return retval
-
-    # Build main workflow
-    build_log.log(25, INIT_MSG(
-        version=__version__,
-        bids_dir=bids_dir,
-        subject_list=subject_list,
-        uuid=run_uuid)
-    )
-
-    retval['workflow'] = init_fmriprep_wf(
-        anat_only=opts.anat_only,
-        aroma_melodic_dim=opts.aroma_melodic_dimensionality,
-        bold2t1w_dof=opts.bold2t1w_dof,
-        bold2t1w_init=opts.bold2t1w_init,
-        cifti_output=opts.cifti_output,
-        debug=opts.sloppy,
-        dummy_scans=opts.dummy_scans,
-        echo_idx=opts.echo_idx,
-        err_on_aroma_warn=opts.error_on_aroma_warnings,
-        fmap_bspline=opts.fmap_bspline,
-        fmap_demean=opts.fmap_no_demean,
-        force_syn=opts.force_syn,
-        freesurfer=opts.run_reconall,
-        fs_subjects_dir=opts.fs_subjects_dir,
-        hires=opts.hires,
-        ignore=opts.ignore,
-        layout=layout,
-        longitudinal=opts.longitudinal,
-        low_mem=opts.low_mem,
-        medial_surface_nan=opts.medial_surface_nan,
-        omp_nthreads=omp_nthreads,
-        output_dir=str(output_dir),
-        output_spaces=output_spaces,
-        run_uuid=run_uuid,
-        regressors_all_comps=opts.return_all_components,
-        regressors_fd_th=opts.fd_spike_threshold,
-        regressors_dvars_th=opts.dvars_spike_threshold,
-        skull_strip_fixed_seed=opts.skull_strip_fixed_seed,
-        skull_strip_template=opts.skull_strip_template,
-        subject_list=subject_list,
-        t2s_coreg=opts.t2s_coreg,
-        task_id=opts.task_id,
-        use_aroma=opts.use_aroma,
-        use_bbr=opts.use_bbr,
-        use_syn=opts.use_syn_sdc,
-        work_dir=str(work_dir),
-    )
-    retval['return_code'] = 0
-
-    logs_path = Path(output_dir) / 'fmriprep' / 'logs'
-    boilerplate = retval['workflow'].visit_desc()
-
-    if boilerplate:
-        citation_files = {
-            ext: logs_path / ('CITATION.%s' % ext)
-            for ext in ('bib', 'tex', 'md', 'html')
-        }
-        # To please git-annex users and also to guarantee consistency
-        # among different renderings of the same file, first remove any
-        # existing one
-        for citation_file in citation_files.values():
-            try:
-                citation_file.unlink()
-            except FileNotFoundError:
-                pass
-
-        citation_files['md'].write_text(boilerplate)
-        build_log.log(25, 'Works derived from this fMRIPrep execution should '
-                      'include the following boilerplate:\n\n%s', boilerplate)
-    return retval
-
-
-def parse_spaces(opts):
-    """Ensures the spaces are correctly parsed"""
-    from sys import stderr
-    from collections import OrderedDict
-    # Set the default template to 'MNI152NLin2009cAsym'
-    output_spaces = opts.output_spaces or OrderedDict([('MNI152NLin2009cAsym', {})])
-
-    # Validity of some inputs
-    # ERROR check if use_aroma was specified, but the correct template was not
-    if opts.use_aroma and 'MNI152NLin6Asym' not in output_spaces:
-        output_spaces['MNI152NLin6Asym'] = {'res': 2}
-        print("""\
-Option "--use-aroma" requires functional images to be resampled to MNI152NLin6Asym space. \
-The argument "MNI152NLin6Asym:res-2" has been automatically added to the list of output spaces \
-(option ``--output-spaces``).""", file=stderr)
-
-    if opts.cifti_output:
-        grayords = {'91k': '32k', '170k': '59k'}  # CIFTI total grayords to surface densities
-        output_spaces['fsLR'] = {'den': grayords[opts.cifti_output]}
-        if 'MNI152NLin6Asym' not in output_spaces:
-            output_spaces['MNI152NLin6Asym'] = {'res': '2'}
-            print("""\
-Option ``--cifti-output`` requires functional images to be resampled to \
-``MNI152NLin6Asym`` space. This space has been automatically added to the list of output \
-spaces (option ``--output-spaces``).""", file=stderr)
-
-    if 'fsLR' in output_spaces:
-        output_spaces['fsLR'] = {'den': output_spaces.get('fsLR', {}).get('den') or '32k'}
-        # resample to fsLR from highest density fsaverage
-        output_spaces['fsaverage'] = {'den': '164k'}
-        print("""\
-To generate "fsLR" surfaces, functional images are first resampled to ``fsaverage:den-164k``. \
-This space has been automatically added to the list of output spaces \
-(option ``--output-spaces``).""", file=stderr)
-
-    FS_SPACES = set(('fsnative', 'fsaverage', 'fsaverage6', 'fsaverage5'))
-    if opts.run_reconall and not FS_SPACES.intersection(output_spaces.keys()):
-        print("""\
-Although ``--fs-no-reconall`` was not set (i.e., FreeSurfer is to be run), no FreeSurfer \
-output space (valid values are: %s) was selected. Adding default "fsaverage5" to the \
-list of output spaces.""" % ', '.join(FS_SPACES), file=stderr)
-        output_spaces['fsaverage5'] = {}
-    return output_spaces
-
-
-=======
->>>>>>> 10f6a93e
 if __name__ == '__main__':
     raise RuntimeError("fmriprep/cli/run.py should not be run directly;\n"
                        "Please `pip install` fmriprep and use the `fmriprep` command")
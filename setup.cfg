--- conflicted
+++ resolved
@@ -34,13 +34,8 @@
     pybids >= 0.10.2
     pyyaml
     sdcflows ~= 1.2.3
-<<<<<<< HEAD
-    smriprep >= 0.6.0rc3, < 0.7
+    smriprep @ git+https://github.com/poldracklab/smriprep.git@master
     tedana ~= 0.0.9
-=======
-    smriprep @ git+https://github.com/poldracklab/smriprep.git@master
-    tedana >= 0.0.5
->>>>>>> 3cd56d5e
     templateflow >= 0.5.2
     toml
 test_requires =
